--- conflicted
+++ resolved
@@ -427,6 +427,7 @@
 }
 
 func weirdByteSlice(data []byte) []byte {
+   rand := antithesis.NewSource()
 	rnd := rand.Int()
 	switch rnd % 4 {
 	case 0:
@@ -455,11 +456,8 @@
 		api.eth.BlockChain().GetCanonicalHash(data.Number - 1000),
 		api.eth.BlockChain().GetCanonicalHash(data.Number - 90001),
 	}
-<<<<<<< HEAD
 	rand := antithesis.NewSource()
-=======
 	bloom := types.BytesToBloom(data.LogsBloom)
->>>>>>> d170d04c
 	rnd := rand.Int()
 	switch rnd % 15 {
 	case 1:
@@ -478,12 +476,8 @@
 		log.Info("Mutating data.ReceiptsRoot", "rnd", rnd)
 		data.ReceiptsRoot = weirdHash(data, data.ReceiptsRoot)
 	case 6:
-<<<<<<< HEAD
 		log.Info("Mutating data.LogsBloom", "rnd", rnd)
-		data.LogsBloom = make([]byte, 0)
-=======
 		bloom = weirdByteSlice(data.LogsBloom)
->>>>>>> d170d04c
 	case 7:
 		log.Info("Mutating data.Random", "rnd", rnd)
 		data.Random = weirdHash(data, data.Random)
